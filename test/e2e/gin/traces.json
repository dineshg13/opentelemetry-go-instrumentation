{
  "resourceSpans": [
    {
      "resource": {
        "attributes": [
          {
            "key": "service.name",
            "value": {
              "stringValue": "sample-app"
            }
          },
          {
            "key": "telemetry.auto.version",
            "value": {
              "stringValue": "v0.2.1-alpha"
            }
          },
          {
            "key": "telemetry.sdk.language",
            "value": {
              "stringValue": "go"
            }
          }
        ]
      },
      "scopeSpans": [
        {
          "scope": {
            "name": "github.com/gin-gonic/gin"
          },
          "spans": [
            {
              "attributes": [
                {
                  "key": "http.method",
                  "value": {
                    "stringValue": "GET"
                  }
                },
                {
                  "key": "http.target",
                  "value": {
                    "stringValue": "/hello-gin"
                  }
                }
              ],
              "kind": 2,
              "name": "GET /hello-gin",
<<<<<<< HEAD
              "parentSpanId": "",
              "spanId": "xxxxx",
              "status": {},
              "traceId": "xxxxx"
            }
          ]
        },
        {
          "scope": {
            "name": "net/http/client"
          },
          "spans": [
            {
              "attributes": [
                {
                  "key": "http.method",
                  "value": {
                    "stringValue": "GET"
                  }
                },
                {
                  "key": "http.target",
                  "value": {
                    "stringValue": "/hello-gin"
                  }
                }
              ],
              "kind": 3,
              "name": "/hello-gin",
=======
>>>>>>> b29eef68
              "parentSpanId": "",
              "spanId": "xxxxx",
              "status": {},
              "traceId": "xxxxx"
            }
          ]
        }
      ]
    }
  ]
}<|MERGE_RESOLUTION|>--- conflicted
+++ resolved
@@ -46,38 +46,6 @@
               ],
               "kind": 2,
               "name": "GET /hello-gin",
-<<<<<<< HEAD
-              "parentSpanId": "",
-              "spanId": "xxxxx",
-              "status": {},
-              "traceId": "xxxxx"
-            }
-          ]
-        },
-        {
-          "scope": {
-            "name": "net/http/client"
-          },
-          "spans": [
-            {
-              "attributes": [
-                {
-                  "key": "http.method",
-                  "value": {
-                    "stringValue": "GET"
-                  }
-                },
-                {
-                  "key": "http.target",
-                  "value": {
-                    "stringValue": "/hello-gin"
-                  }
-                }
-              ],
-              "kind": 3,
-              "name": "/hello-gin",
-=======
->>>>>>> b29eef68
               "parentSpanId": "",
               "spanId": "xxxxx",
               "status": {},
