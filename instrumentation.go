--- conflicted
+++ resolved
@@ -77,7 +77,9 @@
 		orchestrator.WithServiceName(c.serviceName),
 		orchestrator.WithTarget(c.exePath),
 		orchestrator.WithExporter(traceExporter),
-		orchestrator.WithMonitorAll(true))
+		orchestrator.WithPID(c.pid),
+		orchestrator.WithMonitorAll(true),
+	)
 	if err != nil {
 		log.Logger.V(0).Error(err, "creating orchestrator")
 	}
@@ -86,24 +88,6 @@
 		return nil, err
 	}
 
-<<<<<<< HEAD
-=======
-	allocDetails, err := process.Allocate(pid)
-	if err != nil {
-		return nil, err
-	}
-	td.AllocationDetails = allocDetails
-
-	log.Logger.V(0).Info(
-		"target process analysis completed",
-		"pid", td.PID,
-		"go_version", td.GoVersion,
-		"dependencies", td.Libraries,
-		"total_functions_found", len(td.Functions),
-	)
-	mngr.FilterUnusedInstrumentors(td)
-
->>>>>>> 9a08e90b
 	return &Instrumentation{
 		orchestrator: r,
 	}, nil
