--- conflicted
+++ resolved
@@ -23,21 +23,14 @@
 	"strings"
 	"syscall"
 
-<<<<<<< HEAD
+	"go.opentelemetry.io/otel/exporters/otlp/otlptrace"
+	"go.opentelemetry.io/otel/exporters/otlp/otlptrace/otlptracegrpc"
 	"google.golang.org/grpc"
 
-	"go.opentelemetry.io/otel/exporters/otlp/otlptrace"
-	"go.opentelemetry.io/otel/exporters/otlp/otlptrace/otlptracegrpc"
-
 	"go.opentelemetry.io/auto"
-	"go.opentelemetry.io/auto/pkg/log"
-	"go.opentelemetry.io/auto/pkg/orchestrator"
-	"go.opentelemetry.io/auto/pkg/process"
-=======
-	"go.opentelemetry.io/auto"
-	"go.opentelemetry.io/auto/internal/pkg/errors"
 	"go.opentelemetry.io/auto/internal/pkg/log"
->>>>>>> 6694a257
+	"go.opentelemetry.io/auto/internal/pkg/orchestrator"
+	"go.opentelemetry.io/auto/internal/pkg/process"
 )
 
 var (
@@ -61,81 +54,8 @@
 		os.Exit(1)
 	}
 
-<<<<<<< HEAD
 	log.Logger.V(0).Info("starting Go OpenTelemetry Agent ...")
-	ctx := contextWithSigterm(context.Background())
-	log.Logger.V(0).Info("Establishing connection to OTLP receiver ...")
-	otlpTraceClient := otlptracegrpc.NewClient(
-		otlptracegrpc.WithDialOption(grpc.WithUserAgent(autoinstUserAgent)),
-	)
-	traceExporter, err := otlptrace.New(ctx, otlpTraceClient)
-	if err != nil {
-		log.Logger.Error(err, "unable to connect to OTLP endpoint")
-		return
-	}
-	targetArgs := process.ParseTargetArgs()
-	if targetArgs != nil {
-		if err := targetArgs.Validate(); err != nil {
-			log.Logger.Error(err, "invalid target args")
-			return
-		}
-	}
-	r, err := orchestrator.New(ctx, targetArgs, traceExporter)
-	if err != nil {
-		log.Logger.V(0).Error(err, "creating orchestrator")
-	}
 	if err = r.Run(); err != nil {
 		log.Logger.Error(err, "running orchestrator")
-=======
-	log.Logger.V(0).Info("building OpenTelemetry Go instrumentation ...")
-	inst, err := auto.NewInstrumentation()
-	if err != nil {
-		log.Logger.Error(err, "failed to create instrumentation")
-		return
->>>>>>> 6694a257
 	}
 }
-
-<<<<<<< HEAD
-func contextWithSigterm(parent context.Context) context.Context {
-	ctx, cancel := context.WithCancel(parent)
-
-	ch := make(chan os.Signal, 1)
-	signal.Notify(ch, os.Interrupt, syscall.SIGTERM)
-
-	go func() {
-		defer close(ch)
-		defer signal.Stop(ch)
-
-		select {
-		case <-parent.Done(): // if parent is cancelled, return
-			return
-		case <-ch: // if SIGTERM is received, cancel this context
-			cancel()
-		}
-	}()
-
-	return ctx
-=======
-	// Trap Ctrl+C and SIGTERM and call cancel on the context.
-	ctx, cancel := context.WithCancel(context.Background())
-	ch := make(chan os.Signal, 1)
-	signal.Notify(ch, os.Interrupt, syscall.SIGTERM)
-	defer func() {
-		signal.Stop(ch)
-		cancel()
-	}()
-	go func() {
-		select {
-		case <-ch:
-			cancel()
-		case <-ctx.Done():
-		}
-	}()
-
-	log.Logger.V(0).Info("starting instrumentors...")
-	if err = inst.Run(ctx); err != nil && err != errors.ErrInterrupted {
-		log.Logger.Error(err, "instrumentation crashed")
-	}
->>>>>>> 6694a257
-}