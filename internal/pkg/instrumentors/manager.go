--- conflicted
+++ resolved
@@ -15,7 +15,6 @@
 package instrumentors
 
 import (
-	"context"
 	"fmt"
 
 	"github.com/cilium/ebpf/link"
@@ -44,10 +43,6 @@
 	instrumentors  map[string]Instrumentor
 	done           chan bool
 	incomingEvents chan *events.Event
-<<<<<<< HEAD
-	allocator      *allocator.Allocator
-=======
->>>>>>> 04b97438
 	otelController *opentelemetry.Controller
 }
 
@@ -108,16 +103,7 @@
 
 		if funcsFound != len(inst.FuncNames()) {
 			if funcsFound > 0 {
-				log.Logger.Error(
-					errNotAllFuncsFound,
-					"some of expected functions not found - check instrumented functions",
-					"instrumentation_name",
-					name,
-					"funcs_found",
-					funcsFound,
-					"funcs_expected",
-					len(inst.FuncNames()),
-				)
+				log.Logger.Error(errNotAllFuncsFound, "some of expected functions not found - check instrumented functions", "instrumentation_name", name, "funcs_found", funcsFound, "funcs_expected", len(inst.FuncNames()))
 			}
 			delete(m.instrumentors, name)
 		}
@@ -125,7 +111,7 @@
 }
 
 // Run runs the event processing loop for all managed Instrumentors.
-func (m *Manager) Run(ctx context.Context, target *process.TargetDetails) error {
+func (m *Manager) Run(target *process.TargetDetails) error {
 	if len(m.instrumentors) == 0 {
 		log.Logger.V(0).Info("there are no available instrumentations for target process")
 		return nil
@@ -142,10 +128,6 @@
 
 	for {
 		select {
-		case <-ctx.Done():
-			m.Close()
-			m.cleanup(target)
-			return ctx.Err()
 		case <-m.done:
 			log.Logger.V(0).Info("shutting down all instrumentors due to signal")
 			m.cleanup(target)
